--- conflicted
+++ resolved
@@ -28,11 +28,7 @@
     from collections import OrderedDict
 from six import iteritems, itervalues
 
-<<<<<<< HEAD
-from zipline.protocol import Event, DATASOURCE_TYPE
-=======
 from zipline.finance.transaction import Transaction
->>>>>>> 214b3b65
 from zipline.utils.serialization_utils import (
     VERSION_LABEL
 )
@@ -144,15 +140,8 @@
         self._unpaid_stock_dividends = {}
         self._positions_store = zp.Positions()
 
-<<<<<<< HEAD
-        # Dict, keyed on dates, that contains lists of close position events
-        # for any Assets in this tracker's positions
-        self._auto_close_position_sids = {}
-
         self.data_frequency = data_frequency
 
-=======
->>>>>>> 214b3b65
     def _update_asset(self, sid):
         try:
             self._position_value_multipliers[sid]
@@ -170,67 +159,6 @@
             if isinstance(asset, Future):
                 self._position_value_multipliers[sid] = 0
                 self._position_exposure_multipliers[sid] = asset.multiplier
-<<<<<<< HEAD
-                # Futures auto-close timing is controlled by the Future's
-                # auto_close_date property
-                self._insert_auto_close_position_date(
-                    dt=asset.auto_close_date,
-                    sid=sid
-                )
-
-    def _insert_auto_close_position_date(self, dt, sid):
-        """
-        Inserts the given SID in to the list of positions to be auto-closed by
-        the given dt.
-
-        Parameters
-        ----------
-        dt : pandas.Timestamp
-            The date before-which the given SID will be auto-closed
-        sid : int
-            The SID of the Asset to be auto-closed
-        """
-        if dt is not None:
-            self._auto_close_position_sids.setdefault(dt, set()).add(sid)
-
-    def auto_close_position_events(self, next_trading_day):
-        """
-        Generates CLOSE_POSITION events for any SIDs whose auto-close date is
-        before or equal to the given date.
-
-        Parameters
-        ----------
-        next_trading_day : pandas.Timestamp
-            The time before-which certain Assets need to be closed
-
-        Yields
-        ------
-        Event
-            A close position event for any sids that should be closed before
-            the next_trading_day parameter
-        """
-        past_asset_end_dates = set()
-
-        # Check the auto_close_position_dates dict for SIDs to close
-        for date, sids in self._auto_close_position_sids.items():
-            if date > next_trading_day:
-                continue
-            past_asset_end_dates.add(date)
-
-            for sid in sids:
-                # Yield a CLOSE_POSITION event
-                event = Event({
-                    'dt': date,
-                    'type': DATASOURCE_TYPE.CLOSE_POSITION,
-                    'sid': sid,
-                })
-                yield event
-
-        # Clear out past dates
-        while past_asset_end_dates:
-            self._auto_close_position_sids.pop(past_asset_end_dates.pop())
-=======
->>>>>>> 214b3b65
 
     def update_positions(self, positions):
         # update positions in batch
@@ -439,7 +367,6 @@
                 positions.append(pos.to_dict())
         return positions
 
-<<<<<<< HEAD
     def sync_last_sale_prices(self, dt):
         data_portal = self._data_portal
         for asset, position in iteritems(self.positions):
@@ -451,10 +378,6 @@
                 last_sale_price = 0
 
             position.last_sale_price = last_sale_price
-=======
-    def get_nonempty_position_sids(self):
-        return [sid for sid, pos in iteritems(self.positions) if pos.amount]
->>>>>>> 214b3b65
 
     def stats(self):
         amounts = []
@@ -505,12 +428,8 @@
         state_dict['asset_finder'] = self.asset_finder
         state_dict['positions'] = dict(self.positions)
         state_dict['unpaid_dividends'] = self._unpaid_dividends
-<<<<<<< HEAD
         state_dict['unpaid_stock_dividends'] = self._unpaid_stock_dividends
-        state_dict['auto_close_position_sids'] = self._auto_close_position_sids
         state_dict['data_frequency'] = self.data_frequency
-=======
->>>>>>> 214b3b65
 
         STATE_VERSION = 4
         state_dict[VERSION_LABEL] = STATE_VERSION
@@ -531,11 +450,7 @@
         self._positions_store = zp.Positions()
 
         self._unpaid_dividends = state['unpaid_dividends']
-<<<<<<< HEAD
         self._unpaid_stock_dividends = state['unpaid_stock_dividends']
-        self._auto_close_position_sids = state['auto_close_position_sids']
-=======
->>>>>>> 214b3b65
 
         # Arrays for quick calculations of positions value
         self._position_value_multipliers = OrderedDict()
